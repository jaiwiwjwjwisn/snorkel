<<<<<<< HEAD
import re

from .models import Span
=======
from .models import Span, AnnotationKeySet, AnnotationKey, Label
>>>>>>> b2f434dd
from itertools import chain
from utils import tokens_to_ngrams
from sqlalchemy.orm.exc import NoResultFound


def delete_labels(session, annotation_key_set_name):
    """
    Deletes the AnnotationKeySet with the provided name,
    all AnnotationKeys within it, and all Labels associated with these AnnotationKeys.
    """
    # Get AnnotationKeySet
    try:
        key_set = session.query(AnnotationKeySet).filter(AnnotationKeySet.name == annotation_key_set_name).one()
    except NoResultFound:
        print "AnnotationKeySet %s not found." % annotation_key_set_name
        return False

    print "Deleting Labels..."
    keys_q  = session.query(AnnotationKey).filter(AnnotationKey.sets.contains(key_set))
    keys_sq = keys_q.subquery()
    for label in session.query(Label).filter(keys_sq.c.id.contains(Label.key_id)):
        session.delete(label)
            
    print "Deleting AnnotationKeys..."
    for key in keys_q:
        session.delete(key)
            
    print "Deleting AnnotationKeySet..."
    session.delete(key_set)
    session.commit()


def get_text_splits(c):
    """
    Given a k-arity Candidate defined over k Spans, return the chunked parent context (e.g. Sentence)
    split around the k constituent Spans.

    NOTE: Currently assumes that these Spans are in the same Context
    """
    spans = []
    for i, span in enumerate(c.get_contexts()):
        if not isinstance(span, Span):
            raise ValueError("Handles Span-type Candidate arguments only")

        # Note: {{0}}, {{1}}, etc. does not work as an un-escaped regex pattern, hence A, B, ...
        spans.append((span.char_start, span.char_end, chr(65+i)))
    spans.sort()

    # NOTE: Assume all Spans in same parent Context
    text = span.parent.text

    # Get text chunks
    chunks = [text[:spans[0][0]], "{{%s}}" % spans[0][2]]
    for j in range(len(spans)-1):
        chunks.append(text[spans[j][1]+1:spans[j+1][0]])
        chunks.append("{{%s}}" % spans[j+1][2])
    chunks.append(text[spans[-1][1]+1:])
    return chunks


def get_tagged_text(c):
    """
    Returns the text of c's parent context with c's unary spans replaced with tags {{A}}, {{B}}, etc.
    A convenience method for writing LFs based on e.g. regexes.
    """
    return "".join(get_text_splits(c))


def get_text_between(c):
    """
    Returns the text between the two unary Spans of a binary-Span Candidate, where
    both are in the same Sentence.
    """
    chunks = get_text_splits(c)
    if len(chunks) == 5:
        return chunks[2]
    else:
        raise ValueError("Only applicable to binary Candidates")


def get_between_tokens(c, attrib='words', n_max=1, case_sensitive=False):
    """
    TODO: write doc_string
    """
    if len(c.get_contexts()) != 2:
        raise ValueError("Only applicable to binary Candidates")
    span0 = c[0]
    span1 = c[1]
    distance = abs(span0.get_word_start() - span1.get_word_start())
    if span0.get_word_start() < span1.get_word_start():
        return get_right_tokens(span0, window=distance-1, attrib=attrib, n_max=n_max, case_sensitive=case_sensitive)
    else: # span0.get_word_start() > span1.get_word_start()
        return get_left_tokens(span1, window=distance-1, attrib=attrib, n_max=n_max, case_sensitive=case_sensitive)


def get_left_tokens(c, window=3, attrib='words', n_max=1, case_sensitive=False):
    """
    Return the tokens within a window to the _left_ of the Candidate.
    For higher-arity Candidates, defaults to the _first_ argument.
    :param window: The number of tokens to the left of the first argument to return
    :param attrib: The token attribute type (e.g. words, lemmas, poses)
    """
    span = c if isinstance(c, Span) else c[0] 
    i    = span.get_word_start()
    f = (lambda w: w) if case_sensitive else (lambda w: w.lower())
    return [ngram for ngram in tokens_to_ngrams(map(f, span.parent._asdict()[attrib][max(0, i-window):i]), n_max=n_max)]


def get_right_tokens(c, window=3, attrib='words', n_max=1, case_sensitive=False):
    """
    Return the tokens within a window to the _right_ of the Candidate.
    For higher-arity Candidates, defaults to the _last_ argument.
    :param window: The number of tokens to the right of the last argument to return
    :param attrib: The token attribute type (e.g. words, lemmas, poses)
    """
    span = c if isinstance(c, Span) else c[-1]
    i    = span.get_word_end()
    f = (lambda w: w) if case_sensitive else (lambda w: w.lower())
    return [ngram for ngram in tokens_to_ngrams(map(f, span.parent._asdict()[attrib][i+1:i+1+window]), n_max=n_max)]


def contains_token(c, tok, attrib='words', case_sensitive=False):
    """
    Checks if any of the contituent Spans contain a token
    :param attrib: The token attribute type (e.g. words, lemmas, poses)
    """
    spans = [c] if isinstance(c, Span) else c.get_contexts()
    f = (lambda w: w) if case_sensitive else (lambda w: w.lower())
    return f(tok) in set(chain.from_iterable(map(f, span.get_attrib_tokens(attrib))
        for span in spans))


def get_doc_candidate_spans(c):
    """
    Get the Spans in the same document as Candidate c, where these Spans are
    arguments of Candidates.
    """
    # TODO: Fix this to be more efficient and properly general!!
    spans = list(chain.from_iterable(s.spans for s in c[0].parent.document.sentences))
    return [s for s in spans if s != c[0]]


def get_sent_candidate_spans(c):
    """
    Get the Spans in the same Sentence as Candidate c, where these Spans are
    arguments of Candidates.
    """
    # TODO: Fix this to be more efficient and properly general!!
    return [s for s in c[0].parent.spans if s != c[0]]


def get_matches(lf, candidate_set, match_values=[1,-1]):
    """
    A simple helper function to see how many matches (non-zero by default) an LF gets.
    Returns the matched set, which can then be directly put into the Viewer.
    """
    matches = []
    for c in candidate_set:
        label = lf(c)
        if label in match_values:
            matches.append(c)
    print "%s matches" % len(matches)
    return matches


def rule_text_btw(candidate, text, sign):
    return sign if text in get_text_between(candidate) else 0


def rule_text_in_span(candidate, text, span, sign):
    return sign if text in candidate[span].get_span().lower() else 0   


def rule_regex_search_tagged_text(candidate, pattern, sign):
    return sign if re.search(pattern, get_tagged_text(candidate), flags=re.I) else 0
 

def rule_regex_search_btw_AB(candidate, pattern, sign):
    return sign if re.search(r'{{A}}' + pattern + r'{{B}}', get_tagged_text(candidate), flags=re.I) else 0


def rule_regex_search_btw_BA(candidate, pattern, sign):
    return sign if re.search(r'{{B}}' + pattern + r'{{A}}', get_tagged_text(candidate), flags=re.I) else 0

    
def rule_regex_search_before_A(candidate, pattern, sign):
    return sign if re.search(pattern + r'{{A}}.*{{B}}', get_tagged_text(candidate), flags=re.I) else 0

    
def rule_regex_search_before_B(candidate, pattern, sign):
    return sign if re.search(pattern + r'{{B}}.*{{A}}', get_tagged_text(candidate), flags=re.I) else 0
<|MERGE_RESOLUTION|>--- conflicted
+++ resolved
@@ -1,10 +1,6 @@
-<<<<<<< HEAD
 import re
 
-from .models import Span
-=======
 from .models import Span, AnnotationKeySet, AnnotationKey, Label
->>>>>>> b2f434dd
 from itertools import chain
 from utils import tokens_to_ngrams
 from sqlalchemy.orm.exc import NoResultFound
