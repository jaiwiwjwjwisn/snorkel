{
 "cells": [
  {
   "cell_type": "markdown",
   "metadata": {},
   "source": [
    "# DeepDiveLite (DDL) Demo"
   ]
  },
  {
   "cell_type": "code",
   "execution_count": 1,
   "metadata": {
    "collapsed": false
   },
   "outputs": [],
   "source": [
    "%load_ext autoreload\n",
    "%autoreload 2\n",
    "\n",
    "import os, sys, re, cPickle\n",
    "from ddlite import *"
   ]
  },
  {
   "cell_type": "markdown",
   "metadata": {},
   "source": [
    "## Raw input -> Sentences\n",
    "\n",
    "As a first stage we load a set of documents as raw strings:"
   ]
  },
  {
   "cell_type": "code",
   "execution_count": 2,
   "metadata": {
    "collapsed": false
   },
   "outputs": [],
   "source": [
    "docs = list(DocParser('raw/').parseDocs())"
   ]
  },
  {
   "cell_type": "markdown",
   "metadata": {},
   "source": [
    "Here's an example document:"
   ]
  },
  {
   "cell_type": "code",
   "execution_count": 3,
   "metadata": {
    "collapsed": false
   },
   "outputs": [
    {
     "data": {
      "text/plain": [
<<<<<<< HEAD
       "'A sequence-ready physical map of a region of 12q24.1.'"
=======
       "'The OAR/aristaless domain of the homeodomain protein Cart1 has an attenuating role in vivo'"
>>>>>>> 3c214cff
      ]
     },
     "execution_count": 3,
     "metadata": {},
     "output_type": "execute_result"
    }
   ],
   "source": [
    "random.choice(docs[:20])"
   ]
  },
  {
   "cell_type": "markdown",
   "metadata": {},
   "source": [
    "Next, we transform these document strings to a list of DDL `Sentence` objects.  We use the `SentenceParser.parse` method to parse the documents, which by default does a variety of NLP pre-processing as well.  `SentenceParser` is also wrapped in the DocParser, and if we wanted to parse everything, we could use `DocParser.parseDocSentences`. Since parsing / preprocessing (above) is probably the slowest part of the process, we'll just load and parse one example sentence."
   ]
  },
  {
   "cell_type": "code",
   "execution_count": 4,
   "metadata": {
    "collapsed": false,
    "scrolled": true
   },
   "outputs": [
    {
<<<<<<< HEAD
     "data": {
      "text/plain": [
       "Sentence(words=['Although', 'the', 'BMPR-II', 'tail', 'is', 'not', 'involved', 'in', 'BMP', 'signaling', 'via', 'Smad', 'proteins', ',', 'mutations', 'truncating', 'this', 'domain', 'are', 'present', 'in', 'patients', 'with', 'primary', 'pulmonary', 'hypertension', '-LRB-', 'PPH', '-RRB-', '.'], lemmas=['although', 'the', 'bmpr-ii', 'tail', 'be', 'not', 'involve', 'in', 'bmp', 'signaling', 'via', 'smad', 'protein', ',', 'mutation', 'truncating', 'this', 'domain', 'be', 'present', 'in', 'patient', 'with', 'primary', 'pulmonary', 'hypertension', '-lrb-', 'pph', '-rrb-', '.'], poses=['IN', 'DT', 'NN', 'NN', 'VBZ', 'RB', 'VBN', 'IN', 'NN', 'NN', 'IN', 'NN', 'NNS', ',', 'NNS', 'JJ', 'DT', 'NN', 'VBP', 'JJ', 'IN', 'NNS', 'IN', 'JJ', 'JJ', 'NN', '-LRB-', 'NN', '-RRB-', '.'], dep_parents=[7, 4, 4, 7, 7, 7, 20, 10, 10, 7, 13, 13, 7, 20, 18, 18, 18, 20, 20, 0, 22, 20, 26, 26, 26, 22, 28, 26, 28, 20], dep_labels=['mark', 'det', 'compound', 'nsubjpass', 'auxpass', 'neg', 'advcl', 'case', 'compound', 'nmod', 'case', 'compound', 'nmod', 'punct', 'compound', 'amod', 'det', 'nsubj', 'cop', 'ROOT', 'case', 'nmod', 'case', 'amod', 'amod', 'nmod', 'punct', 'appos', 'punct', 'punct'])"
      ]
     },
     "execution_count": 4,
     "metadata": {},
     "output_type": "execute_result"
=======
     "name": "stdout",
     "output_type": "stream",
     "text": [
      "Sentence(words=['Although', 'the', 'BMPR-II', 'tail', 'is', 'not', 'involved', 'in', 'BMP', 'signaling', 'via', 'Smad', 'proteins', ',', 'mutations', 'truncating', 'this', 'domain', 'are', 'present', 'in', 'patients', 'with', 'primary', 'pulmonary', 'hypertension', '-LRB-', 'PPH', '-RRB-', '.'], lemmas=['although', 'the', 'bmpr-ii', 'tail', 'be', 'not', 'involve', 'in', 'bmp', 'signaling', 'via', 'smad', 'protein', ',', 'mutation', 'truncating', 'this', 'domain', 'be', 'present', 'in', 'patient', 'with', 'primary', 'pulmonary', 'hypertension', '-lrb-', 'pph', '-rrb-', '.'], poses=['IN', 'DT', 'NN', 'NN', 'VBZ', 'RB', 'VBN', 'IN', 'NN', 'NN', 'IN', 'NN', 'NNS', ',', 'NNS', 'JJ', 'DT', 'NN', 'VBP', 'JJ', 'IN', 'NNS', 'IN', 'JJ', 'JJ', 'NN', '-LRB-', 'NN', '-RRB-', '.'], dep_parents=[7, 4, 4, 7, 7, 7, 20, 10, 10, 7, 13, 13, 7, 20, 18, 18, 18, 20, 20, 0, 22, 20, 26, 26, 26, 22, 28, 26, 28, 20], dep_labels=['mark', 'det', 'compound', 'nsubjpass', 'auxpass', 'neg', 'advcl', 'case', 'compound', 'nmod', 'case', 'compound', 'nmod', 'punct', 'compound', 'amod', 'det', 'nsubj', 'cop', 'ROOT', 'case', 'nmod', 'case', 'amod', 'amod', 'nmod', 'punct', 'appos', 'punct', 'punct'])\n"
     ]
>>>>>>> 3c214cff
    }
   ],
   "source": [
    "sp = SentenceParser()\n",
    "for doc in docs:\n",
    "  if 'Although the BMPR-II tail is not involved' in doc:\n",
    "    sents = list(sp.parse(doc))\n",
    "    break\n",
    "\n",
    "sent = sents[4]\n",
<<<<<<< HEAD
    "sent"
=======
    "print sent"
>>>>>>> 3c214cff
   ]
  },
  {
   "cell_type": "markdown",
   "metadata": {},
   "source": [
    "For now, we'll pick a _random_ sentence to work with:"
   ]
  },
  {
   "cell_type": "markdown",
   "metadata": {},
   "source": [
    "## Candidate Extraction\n",
    "\n",
    "First, we load a dictionary of gene and phenotype names- these are the entities that we want to extract relations over:"
   ]
  },
  {
   "cell_type": "code",
   "execution_count": 5,
   "metadata": {
    "collapsed": false
   },
   "outputs": [],
   "source": [
    "# Schema is: ENSEMBL_ID | NAME | TYPE (refseq, canonical, non-canonical)\n",
    "genes = [line.rstrip().split('\\t')[1] for line in open('dicts/ensembl_genes.tsv')]\n",
    "genes = filter(lambda g : len(g) > 3, genes)\n",
    "\n",
    "# Schema is: HPO_ID | NAME | TYPE (exact, lemma)\n",
    "phenos = [line.rstrip().split('\\t')[1] for line in open('dicts/pheno_terms.tsv')]"
   ]
  },
  {
   "cell_type": "markdown",
   "metadata": {},
   "source": [
    "Next, we define the type of relation we want to look for.  To do this, we'll define a DDL `Relations` operator, which is built from two `Entity`-type operators:"
   ]
  },
  {
   "cell_type": "code",
   "execution_count": 6,
   "metadata": {
    "collapsed": false,
    "scrolled": false
   },
   "outputs": [],
   "source": [
    "rels = Relations(\n",
    "    DictionaryMatch('G', genes, ignore_case=False),\n",
    "    DictionaryMatch('P', phenos), \n",
    "    [sent])\n"
   ]
  },
  {
   "cell_type": "markdown",
   "metadata": {},
   "source": [
    "We can also render a visualization of the relations / their contexts:"
   ]
  },
  {
   "cell_type": "code",
   "execution_count": 7,
   "metadata": {
    "collapsed": false
   },
   "outputs": [
    {
     "data": {
      "text/html": [
       "<style>\n",
       ".node {\n",
       "  cursor: pointer;\n",
       "}\n",
       "\n",
       ".node circle {\n",
       "  fill: #fff;\n",
       "  stroke: steelblue;\n",
       "  stroke-width: 3px;\n",
       "}\n",
       "\n",
       ".node text {\n",
       "  font: 12px sans-serif;\n",
       "}\n",
       "\n",
       ".edge {\n",
       "  fill: none;\n",
       "  stroke: #ccc;\n",
       "  stroke-width: 2px;\n",
       "  cursor: pointer;\n",
       "}\n",
       "\n",
       ".highlight {\n",
       "  stroke: red;\n",
       "  stroke-width: 3px;\n",
       "}\n",
       "</style>\n",
       "\n",
       "<!--Provide the canvas id (twice) and the words via python string formatting here--!>\n",
       "<div id=\"tree-chart-939589882699480993\"></div>\n",
       "<div id=\"raw-seq-939589882699480993\">\n",
       "<span class=\"word-939589882699480993-0\">Although</span> <span class=\"word-939589882699480993-1\">the</span> <span class=\"word-939589882699480993-2\">BMPR-II</span> <span class=\"word-939589882699480993-3\">tail</span> <span class=\"word-939589882699480993-4\">is</span> <span class=\"word-939589882699480993-5\">not</span> <span class=\"word-939589882699480993-6\">involved</span> <span class=\"word-939589882699480993-7\">in</span> <span class=\"word-939589882699480993-8\">BMP</span> <span class=\"word-939589882699480993-9\">signaling</span> <span class=\"word-939589882699480993-10\">via</span> <span class=\"word-939589882699480993-11\">Smad</span> <span class=\"word-939589882699480993-12\">proteins</span> <span class=\"word-939589882699480993-13\">,</span> <span class=\"word-939589882699480993-14\">mutations</span> <span class=\"word-939589882699480993-15\">truncating</span> <span class=\"word-939589882699480993-16\">this</span> <span class=\"word-939589882699480993-17\">domain</span> <span class=\"word-939589882699480993-18\">are</span> <span class=\"word-939589882699480993-19\">present</span> <span class=\"word-939589882699480993-20\">in</span> <span class=\"word-939589882699480993-21\">patients</span> <span class=\"word-939589882699480993-22\">with</span> <span class=\"word-939589882699480993-23\">primary</span> <span class=\"word-939589882699480993-24\">pulmonary</span> <span class=\"word-939589882699480993-25\">hypertension</span> <span class=\"word-939589882699480993-26\">-LRB-</span> <span class=\"word-939589882699480993-27\">PPH</span> <span class=\"word-939589882699480993-28\">-RRB-</span> <span class=\"word-939589882699480993-29\">.</span>\n",
       "</div>\n"
      ]
     },
     "metadata": {},
     "output_type": "display_data"
    },
    {
     "data": {
      "application/javascript": [
       "$.getScript(\"http://d3js.org/d3.v3.min.js\", function () {\n",
       "// See http://bl.ocks.org/d3noob/8375092\n",
       "// Three vars need to be provided via python string formatting:\n",
       "var chartId = \"939589882699480993\";\n",
       "var root = {\"attrib\": {\"word\": \"present\", \"dep_label\": \"ROOT\", \"pos\": \"JJ\", \"lemma\": \"present\", \"word_idx\": \"19\", \"dep_parent\": \"0\"}, \"children\": [{\"attrib\": {\"word\": \"involved\", \"dep_label\": \"advcl\", \"pos\": \"VBN\", \"lemma\": \"involve\", \"word_idx\": \"6\", \"dep_parent\": \"20\"}, \"children\": [{\"attrib\": {\"word\": \"Although\", \"dep_label\": \"mark\", \"pos\": \"IN\", \"lemma\": \"although\", \"word_idx\": \"0\", \"dep_parent\": \"7\"}, \"children\": []}, {\"attrib\": {\"word\": \"tail\", \"dep_label\": \"nsubjpass\", \"pos\": \"NN\", \"lemma\": \"tail\", \"word_idx\": \"3\", \"dep_parent\": \"7\"}, \"children\": [{\"attrib\": {\"word\": \"the\", \"dep_label\": \"det\", \"pos\": \"DT\", \"lemma\": \"the\", \"word_idx\": \"1\", \"dep_parent\": \"4\"}, \"children\": []}, {\"attrib\": {\"word\": \"BMPR-II\", \"dep_label\": \"compound\", \"pos\": \"NN\", \"lemma\": \"bmpr-ii\", \"word_idx\": \"2\", \"dep_parent\": \"4\"}, \"children\": []}]}, {\"attrib\": {\"word\": \"is\", \"dep_label\": \"auxpass\", \"pos\": \"VBZ\", \"lemma\": \"be\", \"word_idx\": \"4\", \"dep_parent\": \"7\"}, \"children\": []}, {\"attrib\": {\"word\": \"not\", \"dep_label\": \"neg\", \"pos\": \"RB\", \"lemma\": \"not\", \"word_idx\": \"5\", \"dep_parent\": \"7\"}, \"children\": []}, {\"attrib\": {\"word\": \"signaling\", \"dep_label\": \"nmod\", \"pos\": \"NN\", \"lemma\": \"signaling\", \"word_idx\": \"9\", \"dep_parent\": \"7\"}, \"children\": [{\"attrib\": {\"word\": \"in\", \"dep_label\": \"case\", \"pos\": \"IN\", \"lemma\": \"in\", \"word_idx\": \"7\", \"dep_parent\": \"10\"}, \"children\": []}, {\"attrib\": {\"word\": \"BMP\", \"dep_label\": \"compound\", \"pos\": \"NN\", \"lemma\": \"bmp\", \"word_idx\": \"8\", \"dep_parent\": \"10\"}, \"children\": []}]}, {\"attrib\": {\"word\": \"proteins\", \"dep_label\": \"nmod\", \"pos\": \"NNS\", \"lemma\": \"protein\", \"word_idx\": \"12\", \"dep_parent\": \"7\"}, \"children\": [{\"attrib\": {\"word\": \"via\", \"dep_label\": \"case\", \"pos\": \"IN\", \"lemma\": \"via\", \"word_idx\": \"10\", \"dep_parent\": \"13\"}, \"children\": []}, {\"attrib\": {\"word\": \"Smad\", \"dep_label\": \"compound\", \"pos\": \"NN\", \"lemma\": \"smad\", \"word_idx\": \"11\", \"dep_parent\": \"13\"}, \"children\": []}]}]}, {\"attrib\": {\"word\": \",\", \"dep_label\": \"punct\", \"pos\": \",\", \"lemma\": \",\", \"word_idx\": \"13\", \"dep_parent\": \"20\"}, \"children\": []}, {\"attrib\": {\"word\": \"domain\", \"dep_label\": \"nsubj\", \"pos\": \"NN\", \"lemma\": \"domain\", \"word_idx\": \"17\", \"dep_parent\": \"20\"}, \"children\": [{\"attrib\": {\"word\": \"mutations\", \"dep_label\": \"compound\", \"pos\": \"NNS\", \"lemma\": \"mutation\", \"word_idx\": \"14\", \"dep_parent\": \"18\"}, \"children\": []}, {\"attrib\": {\"word\": \"truncating\", \"dep_label\": \"amod\", \"pos\": \"JJ\", \"lemma\": \"truncating\", \"word_idx\": \"15\", \"dep_parent\": \"18\"}, \"children\": []}, {\"attrib\": {\"word\": \"this\", \"dep_label\": \"det\", \"pos\": \"DT\", \"lemma\": \"this\", \"word_idx\": \"16\", \"dep_parent\": \"18\"}, \"children\": []}]}, {\"attrib\": {\"word\": \"are\", \"dep_label\": \"cop\", \"pos\": \"VBP\", \"lemma\": \"be\", \"word_idx\": \"18\", \"dep_parent\": \"20\"}, \"children\": []}, {\"attrib\": {\"word\": \"patients\", \"dep_label\": \"nmod\", \"pos\": \"NNS\", \"lemma\": \"patient\", \"word_idx\": \"21\", \"dep_parent\": \"20\"}, \"children\": [{\"attrib\": {\"word\": \"in\", \"dep_label\": \"case\", \"pos\": \"IN\", \"lemma\": \"in\", \"word_idx\": \"20\", \"dep_parent\": \"22\"}, \"children\": []}, {\"attrib\": {\"word\": \"hypertension\", \"dep_label\": \"nmod\", \"pos\": \"NN\", \"lemma\": \"hypertension\", \"word_idx\": \"25\", \"dep_parent\": \"22\"}, \"children\": [{\"attrib\": {\"word\": \"with\", \"dep_label\": \"case\", \"pos\": \"IN\", \"lemma\": \"with\", \"word_idx\": \"22\", \"dep_parent\": \"26\"}, \"children\": []}, {\"attrib\": {\"word\": \"primary\", \"dep_label\": \"amod\", \"pos\": \"JJ\", \"lemma\": \"primary\", \"word_idx\": \"23\", \"dep_parent\": \"26\"}, \"children\": []}, {\"attrib\": {\"word\": \"pulmonary\", \"dep_label\": \"amod\", \"pos\": \"JJ\", \"lemma\": \"pulmonary\", \"word_idx\": \"24\", \"dep_parent\": \"26\"}, \"children\": []}, {\"attrib\": {\"word\": \"PPH\", \"dep_label\": \"appos\", \"pos\": \"NN\", \"lemma\": \"pph\", \"word_idx\": \"27\", \"dep_parent\": \"26\"}, \"children\": [{\"attrib\": {\"word\": \"-LRB-\", \"dep_label\": \"punct\", \"pos\": \"-LRB-\", \"lemma\": \"-lrb-\", \"word_idx\": \"26\", \"dep_parent\": \"28\"}, \"children\": []}, {\"attrib\": {\"word\": \"-RRB-\", \"dep_label\": \"punct\", \"pos\": \"-RRB-\", \"lemma\": \"-rrb-\", \"word_idx\": \"28\", \"dep_parent\": \"28\"}, \"children\": []}]}]}]}, {\"attrib\": {\"word\": \".\", \"dep_label\": \"punct\", \"pos\": \".\", \"lemma\": \".\", \"word_idx\": \"29\", \"dep_parent\": \"20\"}, \"children\": []}]};\n",
       "var highlightIdxs = [[2], [24, 25]];\n",
       "\n",
       "// Highlight words / nodes\n",
       "var COLORS = [\"#ff5c33\", \"#ffcc00\", \"#33cc33\", \"#3399ff\"];\n",
       "function highlightWords() {\n",
       "  for (var i=0; i < highlightIdxs.length; i++) {\n",
       "    var c = COLORS[i];\n",
       "    var idxs = highlightIdxs[i];\n",
       "    for (var j=0; j < idxs.length; j++) {\n",
       "      d3.selectAll(\".word-\"+chartId+\"-\"+idxs[j]).style(\"stroke\", c).style(\"background\", c);\n",
       "    }\n",
       "  }\n",
       "}\n",
       "\n",
       "// Constants\n",
       "var margin = {top: 20, right: 20, bottom: 20, left: 20},\n",
       "width = 800 - margin.left - margin.right,\n",
       "height = 350 - margin.top - margin.bottom,\n",
       "R = 5;\n",
       "\n",
       "// Create the d3 tree object\n",
       "var tree = d3.layout.tree()\n",
       "  .size([width, height]);\n",
       "\n",
       "// Create the svg canvas\n",
       "var svg = d3.select(\"#tree-chart-\" + chartId)\n",
       "  .append(\"svg\")\n",
       "  .attr(\"width\", width + margin.left + margin.right)\n",
       "  .attr(\"height\", height + margin.top + margin.bottom)\n",
       "  .append(\"g\")\n",
       "  .attr(\"transform\", \"translate(\" + margin.left + \",\" + margin.top + \")\");\n",
       "\n",
       "function renderTree() {\n",
       "  var nodes = tree.nodes(root),\n",
       "  edges = tree.links(nodes);\n",
       "\n",
       "  // Place the nodes\n",
       "  var nodeGroups = svg.selectAll(\"g.node\")\n",
       "    .data(nodes)\n",
       "    .enter().append(\"g\")\n",
       "    .attr(\"class\", \"node\")\n",
       "    .attr(\"transform\", function(d) { return \"translate(\" + d.x + \",\" + d.y + \")\"; });\n",
       "       \n",
       "  // Append circles\n",
       "  nodeGroups.append(\"circle\")\n",
       "    //.on(\"click\", function() {\n",
       "    //  d3.select(this).classed(\"highlight\", !d3.select(this).classed(\"highlight\")); })\n",
       "    .attr(\"r\", R)\n",
       "    .attr(\"class\", function(d) { return \"word-\"+chartId+\"-\"+d.attrib.word_idx; });\n",
       "     \n",
       "  // Append the actual word\n",
       "  nodeGroups.append(\"text\")\n",
       "    .text(function(d) { return d.attrib.word; })\n",
       "    .attr(\"text-anchor\", function(d) { \n",
       "      return d.children && d.children.length > 0 ? \"start\" : \"middle\"; })\n",
       "    .attr(\"dx\", function(d) { \n",
       "      return d.children && d.children.length > 0 ? R + 3 : 0; })\n",
       "    .attr(\"dy\", function(d) { \n",
       "      return d.children && d.children.length > 0 ? 0 : 3*R + 3; });\n",
       "\n",
       "  // Place the edges\n",
       "  var edgePaths = svg.selectAll(\"path\")\n",
       "    .data(edges)\n",
       "    .enter().append(\"path\")\n",
       "    .attr(\"class\", \"edge\")\n",
       "    .on(\"click\", function() {\n",
       "      d3.select(this).classed(\"highlight\", !d3.select(this).classed(\"highlight\")); })\n",
       "    .attr(\"d\", d3.svg.diagonal());\n",
       "}\n",
       "\n",
       "renderTree();\n",
       "highlightWords();\n",
       "});\n"
      ]
     },
     "metadata": {},
     "output_type": "display_data"
    }
   ],
   "source": [
    "rels.relations[1].render()"
   ]
  },
  {
   "cell_type": "markdown",
   "metadata": {},
   "source": [
    "## Distant Supervision\n",
    "\n",
    "We can create **_rule functions_** using a variety of helper attributes and tools both from `ddlite` and `treedlib`.  **These functions must return values $\\in\\{-1,0,1\\}$**"
   ]
  },
  {
   "cell_type": "code",
   "execution_count": 8,
   "metadata": {
    "collapsed": false
   },
   "outputs": [],
   "source": [
    "def rule_1(r):\n",
    "    return 1 if 'mutation' in r.lemmas else 0\n",
    "\n",
    "def rule_2(r):\n",
    "    return 1 if re.search(r'{{G}}.*in patients with.*{{P}}', r.tagged_sent) else 0\n",
    "\n",
    "def rule_3(r):\n",
    "    return 1 if len(r.e2_idxs) > 1 else -1\n",
    "\n",
    "rules = [rule_1, rule_2, rule_3]"
   ]
  },
  {
   "cell_type": "code",
   "execution_count": 9,
   "metadata": {
    "collapsed": false
   },
   "outputs": [
    {
     "data": {
      "text/plain": [
       "array([[ 1.,  1.],\n",
       "       [ 1.,  1.],\n",
       "       [-1.,  1.]])"
      ]
     },
     "execution_count": 9,
     "metadata": {},
     "output_type": "execute_result"
    }
   ],
   "source": [
    "rels.apply_rules(rules)\n",
    "rels.rules"
   ]
  },
  {
   "cell_type": "code",
   "execution_count": 10,
   "metadata": {
    "collapsed": false
   },
   "outputs": [
    {
     "data": {
      "text/plain": [
       "1.0"
      ]
     },
     "execution_count": 10,
     "metadata": {},
     "output_type": "execute_result"
    }
   ],
   "source": [
    "rels.get_rule_priority_vote_accuracy([1,1])"
   ]
  },
  {
   "cell_type": "markdown",
   "metadata": {},
   "source": [
    "## Feature Extraction\n",
    "\n",
    "Feature extraction is push-button, although custom treedlib feature sets can be passed in as well:"
   ]
  },
  {
   "cell_type": "code",
   "execution_count": 11,
   "metadata": {
    "collapsed": false
   },
   "outputs": [
    {
     "data": {
      "text/plain": [
       "<102x2 sparse matrix of type '<type 'numpy.float64'>'\n",
       "\twith 191 stored elements in Compressed Sparse Row format>"
      ]
     },
     "execution_count": 11,
     "metadata": {},
     "output_type": "execute_result"
    }
   ],
   "source": [
    "rels.extract_features()\n",
    "rels.feats"
   ]
  },
  {
   "cell_type": "markdown",
   "metadata": {},
   "source": [
    "## Learning\n",
    "\n",
    "Here we use a very simple method & implementation:"
   ]
  },
  {
   "cell_type": "code",
   "execution_count": 12,
   "metadata": {
    "collapsed": false
   },
   "outputs": [
    {
     "name": "stdout",
     "output_type": "stream",
     "text": [
      "Learning epoch = 0\n",
      "Learning epoch = 100\n"
     ]
    },
    {
     "name": "stderr",
     "output_type": "stream",
     "text": [
      "ddlite.py:469: RuntimeWarning: divide by zero encountered in double_scalars\n",
      "  return np.log(float(p) / (1-p))\n"
     ]
    },
    {
     "name": "stdout",
     "output_type": "stream",
     "text": [
      "Learning epoch = 200\n",
      "Learning epoch = 300\n",
      "Learning epoch = 400\n",
      "Learning epoch = 500\n",
      "Learning epoch = 600\n",
      "Learning epoch = 700\n",
      "Learning epoch = 800\n",
      "Learning epoch = 900\n"
     ]
<<<<<<< HEAD
=======
    },
    {
     "name": "stderr",
     "output_type": "stream",
     "text": [
      "ddlite.py:316: RuntimeWarning: divide by zero encountered in double_scalars\n",
      "  return np.log(float(p) / (1-p))\n"
     ]
>>>>>>> 3c214cff
    }
   ],
   "source": [
    "rels.learn_feats_and_weights(sample=True, verbose=True, holdout=0)"
   ]
  },
  {
   "cell_type": "code",
   "execution_count": 13,
   "metadata": {
    "collapsed": false
   },
   "outputs": [
    {
     "data": {
      "text/plain": [
       "array([ 1.,  1.])"
      ]
     },
     "execution_count": 13,
     "metadata": {},
     "output_type": "execute_result"
    }
   ],
   "source": [
    "rels.get_predicted()"
   ]
  },
  {
   "cell_type": "code",
   "execution_count": 14,
   "metadata": {
    "collapsed": false
   },
   "outputs": [
    {
     "data": {
      "text/plain": [
       "1.0"
      ]
     },
     "execution_count": 14,
     "metadata": {},
     "output_type": "execute_result"
    }
   ],
   "source": [
    "rels.get_classification_accuracy([1,1])"
   ]
  },
  {
   "cell_type": "markdown",
   "metadata": {},
   "source": [
    "## Error Analysis\n",
    "\n",
    "Now, let's look at a sample of extractions using [Mindtagger](http://deepdive.stanford.edu/labeling).  We can use a shorthand to create a Mindtagger task and launch it right from the notebook:"
   ]
  },
  {
   "cell_type": "code",
   "execution_count": 15,
   "metadata": {
    "collapsed": false,
    "scrolled": true
   },
   "outputs": [
    {
     "name": "stdout",
     "output_type": "stream",
     "text": [
      "Making sure MindTagger is installed. Hang on!\n"
     ]
    },
    {
     "data": {
      "text/html": [
       "\n",
       "        <iframe\n",
       "            width=\"100%\"\n",
       "            height=\"600\"\n",
       "            src=\"http://shin.local:8125/#/mindtagger/f91d864ceee6ad65\"\n",
       "            frameborder=\"0\"\n",
       "            allowfullscreen\n",
       "        ></iframe>\n",
       "        "
      ],
      "text/plain": [
       "<IPython.lib.display.IFrame at 0x10f93d3d0>"
      ]
     },
     "execution_count": 15,
     "metadata": {},
     "output_type": "execute_result"
    }
   ],
   "source": [
    "rels.open_mindtagger(num_sample=20, width='100%', height=600)"
   ]
  },
  {
   "cell_type": "markdown",
   "metadata": {},
   "source": [
    "We can also get the tags collected using Mindtagger using the following shorthand:"
   ]
  },
  {
   "cell_type": "code",
   "execution_count": 18,
   "metadata": {
    "collapsed": false
   },
   "outputs": [
    {
     "name": "stdout",
     "output_type": "stream",
     "text": [
      "Although the {{G}} tail is not involved in BMP signaling via Smad proteins , mutations truncating this domain are present in patients with primary {{P}} -LRB- PPH -RRB- .\n",
      "[2]\n",
      "[24, 25]\n"
     ]
    }
   ],
   "source": [
    "tags = rels.get_mindtagger_tags(); tags\n",
    "print rels.relations[1].tagged_sent\n",
    "print rels.relations[1].e1_idxs\n",
    "print rels.relations[1].e2_idxs"
   ]
  },
  {
   "cell_type": "markdown",
   "metadata": {},
   "source": [
    "From the tags, we can get a precision estimate as follows:"
   ]
  },
  {
   "cell_type": "code",
   "execution_count": 19,
   "metadata": {
    "collapsed": false
   },
   "outputs": [
    {
     "data": {
      "text/plain": [
       "'precision = 100%'"
      ]
     },
     "execution_count": 19,
     "metadata": {},
     "output_type": "execute_result"
    }
   ],
   "source": [
    "tagged_exts = [tag for tag in tags if u'is_correct' in tag]\n",
    "num_correct = sum(1 for tag in tagged_exts if tag[u'is_correct'])\n",
    "\"precision = %3.f%%\" % (100 * num_correct * 1.0 / len(tagged_exts))"
   ]
  },
  {
   "cell_type": "code",
   "execution_count": null,
   "metadata": {
    "collapsed": true
   },
   "outputs": [],
   "source": []
  }
 ],
 "metadata": {
  "celltoolbar": "Raw Cell Format",
  "kernelspec": {
   "display_name": "Python 2",
   "language": "python",
   "name": "python2"
  },
  "language_info": {
   "codemirror_mode": {
    "name": "ipython",
    "version": 2
   },
   "file_extension": ".py",
   "mimetype": "text/x-python",
   "name": "python",
   "nbconvert_exporter": "python",
   "pygments_lexer": "ipython2",
   "version": "2.7.10"
  }
 },
 "nbformat": 4,
 "nbformat_minor": 0
}<|MERGE_RESOLUTION|>--- conflicted
+++ resolved
@@ -59,11 +59,7 @@
     {
      "data": {
       "text/plain": [
-<<<<<<< HEAD
-       "'A sequence-ready physical map of a region of 12q24.1.'"
-=======
-       "'The OAR/aristaless domain of the homeodomain protein Cart1 has an attenuating role in vivo'"
->>>>>>> 3c214cff
+       "'Genetic epidemiology of familial amyloid polyneuropathy in the Balearic Islands (Spain)'"
       ]
      },
      "execution_count": 3,
@@ -91,22 +87,11 @@
    },
    "outputs": [
     {
-<<<<<<< HEAD
-     "data": {
-      "text/plain": [
-       "Sentence(words=['Although', 'the', 'BMPR-II', 'tail', 'is', 'not', 'involved', 'in', 'BMP', 'signaling', 'via', 'Smad', 'proteins', ',', 'mutations', 'truncating', 'this', 'domain', 'are', 'present', 'in', 'patients', 'with', 'primary', 'pulmonary', 'hypertension', '-LRB-', 'PPH', '-RRB-', '.'], lemmas=['although', 'the', 'bmpr-ii', 'tail', 'be', 'not', 'involve', 'in', 'bmp', 'signaling', 'via', 'smad', 'protein', ',', 'mutation', 'truncating', 'this', 'domain', 'be', 'present', 'in', 'patient', 'with', 'primary', 'pulmonary', 'hypertension', '-lrb-', 'pph', '-rrb-', '.'], poses=['IN', 'DT', 'NN', 'NN', 'VBZ', 'RB', 'VBN', 'IN', 'NN', 'NN', 'IN', 'NN', 'NNS', ',', 'NNS', 'JJ', 'DT', 'NN', 'VBP', 'JJ', 'IN', 'NNS', 'IN', 'JJ', 'JJ', 'NN', '-LRB-', 'NN', '-RRB-', '.'], dep_parents=[7, 4, 4, 7, 7, 7, 20, 10, 10, 7, 13, 13, 7, 20, 18, 18, 18, 20, 20, 0, 22, 20, 26, 26, 26, 22, 28, 26, 28, 20], dep_labels=['mark', 'det', 'compound', 'nsubjpass', 'auxpass', 'neg', 'advcl', 'case', 'compound', 'nmod', 'case', 'compound', 'nmod', 'punct', 'compound', 'amod', 'det', 'nsubj', 'cop', 'ROOT', 'case', 'nmod', 'case', 'amod', 'amod', 'nmod', 'punct', 'appos', 'punct', 'punct'])"
-      ]
-     },
-     "execution_count": 4,
-     "metadata": {},
-     "output_type": "execute_result"
-=======
      "name": "stdout",
      "output_type": "stream",
      "text": [
       "Sentence(words=['Although', 'the', 'BMPR-II', 'tail', 'is', 'not', 'involved', 'in', 'BMP', 'signaling', 'via', 'Smad', 'proteins', ',', 'mutations', 'truncating', 'this', 'domain', 'are', 'present', 'in', 'patients', 'with', 'primary', 'pulmonary', 'hypertension', '-LRB-', 'PPH', '-RRB-', '.'], lemmas=['although', 'the', 'bmpr-ii', 'tail', 'be', 'not', 'involve', 'in', 'bmp', 'signaling', 'via', 'smad', 'protein', ',', 'mutation', 'truncating', 'this', 'domain', 'be', 'present', 'in', 'patient', 'with', 'primary', 'pulmonary', 'hypertension', '-lrb-', 'pph', '-rrb-', '.'], poses=['IN', 'DT', 'NN', 'NN', 'VBZ', 'RB', 'VBN', 'IN', 'NN', 'NN', 'IN', 'NN', 'NNS', ',', 'NNS', 'JJ', 'DT', 'NN', 'VBP', 'JJ', 'IN', 'NNS', 'IN', 'JJ', 'JJ', 'NN', '-LRB-', 'NN', '-RRB-', '.'], dep_parents=[7, 4, 4, 7, 7, 7, 20, 10, 10, 7, 13, 13, 7, 20, 18, 18, 18, 20, 20, 0, 22, 20, 26, 26, 26, 22, 28, 26, 28, 20], dep_labels=['mark', 'det', 'compound', 'nsubjpass', 'auxpass', 'neg', 'advcl', 'case', 'compound', 'nmod', 'case', 'compound', 'nmod', 'punct', 'compound', 'amod', 'det', 'nsubj', 'cop', 'ROOT', 'case', 'nmod', 'case', 'amod', 'amod', 'nmod', 'punct', 'appos', 'punct', 'punct'])\n"
      ]
->>>>>>> 3c214cff
     }
    ],
    "source": [
@@ -117,11 +102,7 @@
     "    break\n",
     "\n",
     "sent = sents[4]\n",
-<<<<<<< HEAD
-    "sent"
-=======
     "print sent"
->>>>>>> 3c214cff
    ]
   },
   {
@@ -454,21 +435,7 @@
      "output_type": "stream",
      "text": [
       "Learning epoch = 0\n",
-      "Learning epoch = 100\n"
-     ]
-    },
-    {
-     "name": "stderr",
-     "output_type": "stream",
-     "text": [
-      "ddlite.py:469: RuntimeWarning: divide by zero encountered in double_scalars\n",
-      "  return np.log(float(p) / (1-p))\n"
-     ]
-    },
-    {
-     "name": "stdout",
-     "output_type": "stream",
-     "text": [
+      "Learning epoch = 100\n",
       "Learning epoch = 200\n",
       "Learning epoch = 300\n",
       "Learning epoch = 400\n",
@@ -478,17 +445,14 @@
       "Learning epoch = 800\n",
       "Learning epoch = 900\n"
      ]
-<<<<<<< HEAD
-=======
     },
     {
      "name": "stderr",
      "output_type": "stream",
      "text": [
-      "ddlite.py:316: RuntimeWarning: divide by zero encountered in double_scalars\n",
+      "ddlite.py:499: RuntimeWarning: divide by zero encountered in double_scalars\n",
       "  return np.log(float(p) / (1-p))\n"
      ]
->>>>>>> 3c214cff
     }
    ],
    "source": [
@@ -569,15 +533,15 @@
        "\n",
        "        <iframe\n",
        "            width=\"100%\"\n",
-       "            height=\"600\"\n",
-       "            src=\"http://shin.local:8125/#/mindtagger/f91d864ceee6ad65\"\n",
+       "            height=\"1000\"\n",
+       "            src=\"http://icme-Standard-PC-i440FX-PIIX-1996:8838/#/mindtagger/f91d864ceee6ad65\"\n",
        "            frameborder=\"0\"\n",
        "            allowfullscreen\n",
        "        ></iframe>\n",
        "        "
       ],
       "text/plain": [
-       "<IPython.lib.display.IFrame at 0x10f93d3d0>"
+       "<IPython.lib.display.IFrame at 0x7fcd523e6750>"
       ]
      },
      "execution_count": 15,
@@ -586,7 +550,7 @@
     }
    ],
    "source": [
-    "rels.open_mindtagger(num_sample=20, width='100%', height=600)"
+    "rels.open_mindtagger(num_sample=20, width='100%', height=1000)"
    ]
   },
   {
@@ -598,7 +562,7 @@
   },
   {
    "cell_type": "code",
-   "execution_count": 18,
+   "execution_count": 16,
    "metadata": {
     "collapsed": false
    },
@@ -629,7 +593,7 @@
   },
   {
    "cell_type": "code",
-   "execution_count": 19,
+   "execution_count": 17,
    "metadata": {
     "collapsed": false
    },
@@ -640,7 +604,7 @@
        "'precision = 100%'"
       ]
      },
-     "execution_count": 19,
+     "execution_count": 17,
      "metadata": {},
      "output_type": "execute_result"
     }
@@ -678,7 +642,7 @@
    "name": "python",
    "nbconvert_exporter": "python",
    "pygments_lexer": "ipython2",
-   "version": "2.7.10"
+   "version": "2.7.11"
   }
  },
  "nbformat": 4,
