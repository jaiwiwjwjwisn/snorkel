import atexit
import glob
import os
import re
import requests
import signal
import time
import warnings
from bs4 import BeautifulSoup
from collections import namedtuple, defaultdict
from subprocess import Popen


Sentence = namedtuple('Sentence', 'words, lemmas, poses, dep_parents, dep_labels')


class SentenceParser:
    def __init__(self):
        # http://stanfordnlp.github.io/CoreNLP/corenlp-server.html
        # Spawn a StanfordCoreNLPServer process that accepts parsing requests at an HTTP port.
        # Kill it when python exits.
        # This makes sure that we load the models only once.
        # In addition, it appears that StanfordCoreNLPServer loads only required models on demand.
        # So it doesn't load e.g. coref models and the total (on-demand) initialization takes only 7 sec.
        self.port = 12345
        cmd = ['java -Xmx4g -cp "parser/*" edu.stanford.nlp.pipeline.StanfordCoreNLPServer --port %d' % self.port]
        self.server_pid = Popen(cmd, shell=True).pid
        # Wait a bit for java to start up.
        time.sleep(0.5)
        atexit.register(self._kill_pserver)
        self.endpoint = 'http://localhost:%d/?properties={"annotators": "tokenize,ssplit,pos,lemma,depparse", "outputFormat": "conll"}' % self.port

    def _kill_pserver(self):
        if self.server_pid is not None:
            os.kill(self.server_pid, signal.SIGTERM)

    def parse(self, doc):
        """Parse a raw document as a string into a list of sentences"""
        if len(doc.strip()) == 0:
            return
        resp = requests.post(self.endpoint, data=doc, allow_redirects=True)
        blocks = resp.content.strip().split('\n\n')
<<<<<<< HEAD
        if blocks[0].startswith('CoreNLP request timed out'):
=======
        if blocks[0].startswith("CoreNLP request timed out"):
>>>>>>> 3c214cff
            warnings.warn("CoreNLP request timed out for document")
            return
        for block in blocks:
            lines = block.split('\n')
            parts = defaultdict(list)
            for line in lines:
                vals = line.split('\t')
                for i, key in enumerate(['', 'words', 'lemmas', 'poses', '', 'dep_parents', 'dep_labels']):
                    if not key:
                        continue
                    val = vals[i]
                    if key == 'dep_parents':
                        val = int(val)
                    parts[key].append(val)
            sent = Sentence(**parts)
            yield sent
            
'''
Abstract base class for file type parsers
Must implement method inidicating if file can be parsed and parser
'''
class FileTypeParser(object):
    def can_parse(self, f):
        raise NotImplementedError()
    def parse(self, f):
        raise NotImplementedError()
        
'''
Basic HTML parser using BeautifulSoup to return visible text
'''
class HTMLParser(FileTypeParser):
    def can_parse(self, fp):
        return fp.endswith('.html')
    def parse(self, fp):
        with open(fp, 'rb') as f:
            mulligatawny = BeautifulSoup(f, 'lxml')
        txt = filter(self._cleaner, mulligatawny.findAll(text=True))
        return ' '.join(self._strip_special(s) for s in txt if s != '\n')
    def _cleaner(self, s):
        if s.parent.name in ['style', 'script', '[document]', 'head', 'title']:
            return False
        elif re.match('<!--.*-->', unicode(s)):
            return False
        return True
    def _strip_special(self, s):
        return (''.join(c for c in s if ord(c) < 128)).encode('ascii', 'ignore')
        
'''
Text parser for preprocessed files
'''
class TextParser(FileTypeParser):
    def can_parse(self, fp):
        return True
    def parse(self, fp):
        with open(fp, 'rb') as f:
            return f.read()
            

'''
Wrapper for a FileTypeParser that parses a file, directory, or pattern
Defaults to using TextParser
'''
class DocParser: 
    def __init__(self, path, ftparser = TextParser()):
        self.path = path
        if not issubclass(ftparser.__class__, FileTypeParser):
            warnings.warn("File parser is not a subclass of FileTypeParser")
        self._ftparser = ftparser
        self._fs = self._get_files()
        
    # Parse all docs parseable by passed file type parser
    def parseDocs(self):
        for f in self._fs:
            if self._ftparser.can_parse(f):
                yield self._ftparser.parse(f)
            else:
                warnings.warn("Skipping imparseable file {}".format(f))
    
    # Use SentenceParser to return parsed sentences
    def parseDocSentences(self):
        sp = SentenceParser()
        return [sent for txt in self.parseDocs() for sent in sp.parse(txt)]
    
    def _get_files(self):
        if os.path.isfile(self.path):
            return [self.path]
        elif os.path.isdir(self.path):
            return [os.path.join(self.path, f) for f in os.listdir(self.path)]
        else:
            return glob.glob(self.path)
            
    def __repr__(self):
        return "Document parser for files: {}".format(self._fs)
        

def main():
    doc = 'Hello world. How are you?'
    parser = SentenceParser()
    for s in parser.parse(doc):
        print s


if __name__ == '__main__':
    main()<|MERGE_RESOLUTION|>--- conflicted
+++ resolved
@@ -40,11 +40,7 @@
             return
         resp = requests.post(self.endpoint, data=doc, allow_redirects=True)
         blocks = resp.content.strip().split('\n\n')
-<<<<<<< HEAD
-        if blocks[0].startswith('CoreNLP request timed out'):
-=======
         if blocks[0].startswith("CoreNLP request timed out"):
->>>>>>> 3c214cff
             warnings.warn("CoreNLP request timed out for document")
             return
         for block in blocks:
